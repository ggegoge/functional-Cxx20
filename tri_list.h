--- conflicted
+++ resolved
@@ -78,15 +78,10 @@
   {
     get_mods<T>() = {
       std::accumulate(get_mods<T>().cbegin(), get_mods<T>().cend(),
-<<<<<<< HEAD
-        static_cast<std::function<T(const T&)>>(identity<T>),
+        static_cast<id_fn_t<T>>(identity<T>),
         [] (auto&& f1, auto&& f2) {
           return compose<T>(std::move(f2), std::move(f1));
         })
-=======
-        static_cast<id_fn_t<T>>(identity<T>),
-        [] (auto&& f1, auto&& f2) { return compose<T>(f2, f1); })
->>>>>>> 6cf4e3d4
     };
 
     return get_mods<T>().front();
